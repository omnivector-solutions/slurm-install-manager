--- conflicted
+++ resolved
@@ -27,16 +27,11 @@
         self._munge_key_path = Path(
             "/var/snap/slurm/common/etc/munge/munge.key")
         self.config_values = {
-<<<<<<< HEAD
-=======
-            "clustername": "slurm-snap-local",
->>>>>>> c5ff662c
             "munge_socket": "/tmp/munged.socket.2",
             "mail_prog": "/snap/slurm/current/usr/bin/mail.mailutils",
             "slurm_user": "root",
             "slurmctld_pid_file": "/tmp/slurmctld.pid",
             "slurmd_pid_file": "/tmp/slurmd.pid",
-<<<<<<< HEAD
             "slurmctld_log_file":
             "/var/snap/slurm/common/var/log/slurm/slurmctld.log",
             "slurmd_log_file":
@@ -50,18 +45,6 @@
             "slurmdbd_pid_file": "/tmp/slurmdbd.pid",
             "slurmdbd_log_file":
             "/var/snap/slurm/common/var/log/slurm/slurmdbd.log",
-=======
-            "slurmctld_log_file": "/var/snap/slurm/common/var/log/slurm/slurmctld.log",
-            "slurmd_log_file": "/var/snap/slurm/common/var/log/slurm/slurmd.log",
-            "slurm_spool_dir": "/var/snap/slurm/common/var/spool/slurm/d",
-            "slurm_state_dir": "/var/snap/slurm/common/var/spool/slurm/ctld",
-            "slurm_plugin_dir": "/snap/slurm/current/lib/slurm",
-            "slurm_plugstack_conf": 
-            "/var/snap/slurm/common/etc/slurm/plugstack.d/plugstack.conf",
-            "munge_socket": "/tmp/munged.socket.2",
-            "slurmdbd_pid_file": "/tmp/slurmdbd.pid",
-            "slurmdbd_log_file": "/var/snap/slurm/common/var/log/slurm/slurmdbd.log",
->>>>>>> c5ff662c
         }
         self._slurm_cmds = [
             "sacct",
@@ -83,37 +66,25 @@
             "strigger",
         ]
 
-<<<<<<< HEAD
     @property
     def munge_key_path(self):
         """Return the munge key path."""
         return self._munge_key_path
 
-=======
->>>>>>> c5ff662c
     @property
     def config(self):
         """Get config."""
         return self.config_values
 
     def get_version(self):
-<<<<<<< HEAD
         """Get slurm version."""
         cp = subprocess.run(
             ["/snap/bin/slurm.version"],
-=======
-        cp = subprocess.run(
-            ["slurm.version"],
->>>>>>> c5ff662c
             universal_newlines=True,
             stdout=subprocess.PIPE,
         )
         return cp.stdout[0:-1]
-<<<<<<< HEAD
 
-=======
-    
->>>>>>> c5ff662c
     def get_systemd_name(self):
         """Get systemd name."""
         return "snap.slurm." + self._slurm_component
@@ -144,7 +115,6 @@
         self._install_snap()
 
     def _install_snap(self):
-<<<<<<< HEAD
         """Install slurm via resource or from snap store."""
         cmd = ["snap", "install"]
         if self._resource:
@@ -156,16 +126,7 @@
             cmd.append("--classic")
         try:
             subprocess.call(cmd)
-=======
-        try:
-            subprocess.call([
-                "snap",
-                "install",
-                self._resource,
-                "--dangerous",
-                "--classic",
-            ])
->>>>>>> c5ff662c
+
         except subprocess.CalledProcessError as e:
             print(f"Error installing slurm snap - {e}")
 
@@ -190,8 +151,4 @@
                     cmd,
                 ])
             except subprocess.CalledProcessError as e:
-<<<<<<< HEAD
-                print(f"Cannot create snap alias for: {cmd} - {e}")
-=======
-                print(f"Cannot create snap alias for: {cmd} - {e}")
->>>>>>> c5ff662c
+                print(f"Cannot create snap alias for: {cmd} - {e}")